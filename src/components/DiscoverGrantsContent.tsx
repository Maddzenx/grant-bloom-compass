--- conflicted
+++ resolved
@@ -86,11 +86,8 @@
       </div>
 
       {/* Main Content Area with horizontal margins */}
-<<<<<<< HEAD
+      <div className="flex flex-1 overflow-hidden max-w-7xl mx-auto w-full px-4 sm:px-6 lg:px-8 gap-x-6 md:gap-x-8">
       <div className="flex flex-1 overflow-hidden max-w-[1280px] mx-auto w-full px-10 md:px-20">
-=======
-      <div className="flex flex-1 overflow-hidden max-w-7xl mx-auto w-full px-4 sm:px-6 lg:px-8 gap-x-6 md:gap-x-8">
->>>>>>> a2233687
         {/* Mobile Layout */}
         {isMobile ? (
           <>
