--- conflicted
+++ resolved
@@ -25,11 +25,7 @@
 }: GrantListProps) => {
   const containerClass = isMobile 
     ? "w-full bg-canvas-cloud overflow-hidden flex flex-col" 
-<<<<<<< HEAD
-    : "basis-1/3 min-w-0 bg-canvas-cloud overflow-hidden flex flex-col";
-=======
     : "basis-1/3 min-w-0 bg-canvas-cloud overflow-hidden flex flex-col border-r border-[#F0F1F3]";
->>>>>>> a2233687
 
   return (
     <div className={containerClass}>
